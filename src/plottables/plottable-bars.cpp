--- conflicted
+++ resolved
@@ -389,12 +389,8 @@
   QCPBarDataMap::const_iterator it;
   for (it = mData->constBegin(); it != mData->constEnd(); ++it)
   {
-<<<<<<< HEAD
     // skip bar if not visible in key axis range:
-    if (it.key()+mWidth*0.5 < mKeyAxis->range().lower || it.key()-mWidth*0.5 > mKeyAxis->range().upper)
-=======
     if (it.key()+mWidth*0.5 < mKeyAxis.data()->range().lower || it.key()-mWidth*0.5 > mKeyAxis.data()->range().upper)
->>>>>>> a5c38c65
       continue;
     // check data validity if flag set:
 #ifdef QCUSTOMPLOT_CHECK_DATA
